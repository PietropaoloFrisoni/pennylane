# Copyright 2018 Xanadu Quantum Technologies Inc.

# Licensed under the Apache License, Version 2.0 (the "License");
# you may not use this file except in compliance with the License.
# You may obtain a copy of the License at

#     http://www.apache.org/licenses/LICENSE-2.0

# Unless required by applicable law or agreed to in writing, software
# distributed under the License is distributed on an "AS IS" BASIS,
# WITHOUT WARRANTIES OR CONDITIONS OF ANY KIND, either express or implied.
# See the License for the specific language governing permissions and
# limitations under the License.
"""Additional gates"""
<<<<<<< HEAD
from openqml.operation import Operation, Expectation
=======
from openqml.operation import Operation
from openqml.operation import Expectation
>>>>>>> 8aecd7f0

import projectq as pq
import numpy as np

# Extra Operations in OpenQML provided by this plugin

class S(Operation):
    r"""S gate.

    .. math::
        S() = \begin(pmatrix)1&0\\0&i\end(pmatrix)

    Args:
        wires (int): the subsystem the Operation acts on.
    """
    n_params = 0
    n_wires = 1


class T(Operation):
    r"""T gate.

    .. math::
        T() = \begin(pmatrix)1&0\\0&exp(i \pi / 4)\end(pmatrix)

    Args:
        wires (int): the subsystem the Operation acts on.
    """
    n_params = 0
    n_wires = 1

class SqrtX(Operation):
    r"""Square toot X gate.

    .. math::
        SqrtX() = \begin(pmatrix)1+i&1-i\\1-i&1+i\end(pmatrix)

    Args:
        wires (int): the subsystem the Operation acts on.
    """
    n_params = 0
    n_wires = 1

class SqrtSwap(Operation):
    r"""Square SWAP gate.

    .. math::
        SqrtSwap() = \begin(pmatrix)1&0&0&0\\0&(1+i)/2&(1-i)/2&0\\0&(1-i)/2 &(1+i)/2&0\\0&0&0&1\end(pmatrix)

    Args:
        wires (seq[int]): the subsystems the Operation acts on.
    """
    n_params = 0
    n_wires = 2

class AllZ(Expectation):
    r"""Measure Z on all qubits.

    .. math::
        AllZ() = Z \otimes\dots\otimes Z
    """
    n_params = 0
    n_wires = 0 #todo: how to represent a gate that acts on all wires?


# Wrapper classes for Operations that are missing a class in ProjectQ

class BasicProjectQGate(pq.ops.BasicGate): # pylint: disable=too-few-public-methods
    def __init__(self, name="unnamed"):
        super().__init__()
        self.name = name

    def __str__(self):
        return self.name

class CNOT(BasicProjectQGate): # pylint: disable=too-few-public-methods
    """Class for the CNOT gate.

    Contrary to other gates, ProjectQ does not have a class for the CNOT gate,
    as it is implemented as a meta-gate.
    For consistency we define this class, whose constructor is made to retun
    a gate with the correct properties by overwriting __new__().
    """
    def __new__(*par): # pylint: disable=no-method-argument
        #return pq.ops.C(pq.ops.XGate())
        return pq.ops.C(pq.ops.NOT)


class CZ(BasicProjectQGate): # pylint: disable=too-few-public-methods
    """Class for the CNOT gate.

    Contrary to other gates, ProjectQ does not have a class for the CZ gate,
    as it is implemented as a meta-gate.
    For consistency we define this class, whose constructor is made to retun
    a gate with the correct properties by overwriting __new__().
    """
    def __new__(*par): # pylint: disable=no-method-argument
        return pq.ops.C(pq.ops.ZGate())

class Toffoli(BasicProjectQGate): # pylint: disable=too-few-public-methods
    """Class for the Toffoli gate.

    Contrary to other gates, ProjectQ does not have a class for the Toffoli gate,
    as it is implemented as a meta-gate.
    For consistency we define this class, whose constructor is made to retun
    a gate with the correct properties by overwriting __new__().
    """
    def __new__(*par): # pylint: disable=no-method-argument
        return pq.ops.C(pq.ops.ZGate(), 2)

class AllZGate(BasicProjectQGate): # pylint: disable=too-few-public-methods
    """Class for the AllZ gate.

    Contrary to other gates, ProjectQ does not have a class for the AllZ gate,
    as it is implemented as a meta-gate.
    For consistency we define this class, whose constructor is made to retun
    a gate with the correct properties by overwriting __new__().
    """
    def __new__(*par): # pylint: disable=no-method-argument
        return pq.ops.Tensor(pq.ops.ZGate())

class Rot(BasicProjectQGate):
    """Class for the arbitrary single qubit rotation gate.

    ProjectQ does not currently have an arbitrary single qubit rotation gate, so we provide a class that return a suitable combination of rotation gates assembled into a single gate from the constructor of this class.
    """
    def __new__(*par):
        gate3 = pq.ops.Rz(par[1])
        gate2 = pq.ops.Ry(par[2])
        gate1 = pq.ops.Rz(par[3])
        rot_gate = BasicProjectQGate(par[0].__name__)
        rot_gate.matrix = np.dot(gate3.matrix, gate2.matrix, gate1.matrix)
        return rot_gate

class QubitUnitary(BasicProjectQGate): # pylint: disable=too-few-public-methods
    """Class for the QubitUnitary gate.

    ProjectQ does not currently have a real arbitrary QubitUnitary gate, but it allows to directly set the matrix of single qubit gates and can then still decompose them into the elementary gates set, so we do this here.
    """
    def __new__(*par):
        unitary_gate = BasicProjectQGate(par[0].__name__)
        unitary_gate.matrix = np.matrix(par[1])
        return unitary_gate<|MERGE_RESOLUTION|>--- conflicted
+++ resolved
@@ -12,12 +12,7 @@
 # See the License for the specific language governing permissions and
 # limitations under the License.
 """Additional gates"""
-<<<<<<< HEAD
 from openqml.operation import Operation, Expectation
-=======
-from openqml.operation import Operation
-from openqml.operation import Expectation
->>>>>>> 8aecd7f0
 
 import projectq as pq
 import numpy as np
