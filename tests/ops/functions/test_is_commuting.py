# Copyright 2021 Xanadu Quantum Technologies Inc.

# Licensed under the Apache License, Version 2.0 (the "License");
# you may not use this file except in compliance with the License.
# You may obtain a copy of the License at

#     http://www.apache.org/licenses/LICENSE-2.0

# Unless required by applicable law or agreed to in writing, software
# distributed under the License is distributed on an "AS IS" BASIS,
# WITHOUT WARRANTIES OR CONDITIONS OF ANY KIND, either express or implied.
# See the License for the specific language governing permissions and
# limitations under the License.
"""
Unittests for is_commuting
"""
# pylint: disable=too-many-public-methods
import pytest

import pennylane as qml
import pennylane.numpy as np
from pennylane.ops.functions.is_commuting import _check_mat_commutation, _get_target_name

control_base_map_data = [
    (qml.CNOT((0, 1)), "PauliX"),
    (qml.CZ((0, 1)), "PauliZ"),
    (qml.CY((0, 1)), "PauliY"),
    (qml.CSWAP(range(3)), "SWAP"),
    (qml.Toffoli(range(3)), "PauliX"),
    (qml.ControlledPhaseShift(1.234, (0, 1)), "PhaseShift"),
    (qml.CRX(1.23, range(2)), "RX"),
    (qml.CRY(1.34, range(2)), "RY"),
    (qml.CRZ(1.234, range(2)), "RZ"),
    (qml.CRot(1.2, 2.3, 3.4, range(2)), "Rot"),
    (qml.MultiControlledX(wires=range(4)), "PauliX"),
]


class TestGetTargetName:
    """Tests the _get_target_name helper function."""

    @pytest.mark.parametrize("op, target_name", control_base_map_data)
    def test_explicitly_specified_control_op(self, op, target_name):
        """Test getting the target name for operations explicitly specified in the map."""
        assert _get_target_name(op) == target_name

    @pytest.mark.parametrize("op", (qml.PauliX(0), qml.RX(1.2, 0), qml.IsingXX(0, range(2))))
    def test_Controlled_op(self, op):
        """Test it gets the base's name for a controlled op."""
        c_op = qml.ops.op_math.Controlled(op, control_wires=("a", "b"))
        assert _get_target_name(c_op) == op.name

    @pytest.mark.parametrize("op", (qml.PauliX(0), qml.RX(1.2, 0), qml.IsingXX(0, range(2))))
    def test_basic_op(self, op):
        """Test that for non-controlled gates, the helper simply returns the name"""
        assert _get_target_name(op) == op.name


class TestCheckMatCommutation:
    """Tests the _check_mat_commutation helper method."""

    def test_matrices_commute(self):
        """Test that if the operations commute, then the helper function returns True"""
        s0 = qml.S(0)
        t0 = qml.T(0)

        assert _check_mat_commutation(s0, t0)
        assert _check_mat_commutation(t0, s0)

    def test_matrices_dont_commute(self):
        """Check matrices don't commute for two simple ops."""
        x0 = qml.PauliX(0)
        z0 = qml.PauliZ(0)

        assert not _check_mat_commutation(x0, z0)
        assert not _check_mat_commutation(z0, x0)


class TestControlledOps:
    """Test how is_commuting integrates with Controlled operators."""

    def test_commuting_overlapping_targets(self):
        """Test commuting when targets commute and overlap wires."""
        op1 = qml.ops.op_math.Controlled(qml.PauliX(3), control_wires=(0, 1, 2))
        op2 = qml.ops.op_math.Controlled(qml.RX(1.2, 3), control_wires=(0, 1))
        assert qml.is_commuting(op1, op2)
        assert qml.is_commuting(op2, op1)

    def test_non_commuting_overlapping_targets(self):
        """Test not commuting when targets don't commute and overlap wires."""
        op1 = qml.ops.op_math.Controlled(qml.PauliZ(3), control_wires=(0, 1, 2))
        op2 = qml.ops.op_math.Controlled(qml.RX(1.2, 3), control_wires=(0, 1))
        assert not qml.is_commuting(op1, op2)
        assert not qml.is_commuting(op2, op1)

    def test_commuting_one_target_commutes_with_ctrl(self):
        """Test it is commuting if one target overlaps with the others control wires, and target
        commutes with control wires."""

        op1 = qml.ops.op_math.Controlled(qml.PauliZ(3), control_wires=0)
        op2 = qml.ops.op_math.Controlled(qml.PauliX(2), control_wires=3)
        assert qml.is_commuting(op1, op2)
        assert qml.is_commuting(op2, op1)

    def test_not_commuting_one_target_not_commute_with_ctrl(self):
        """Test it is not commuting if a target overlaps with control wires, and target
        does not commute with ctrl."""
        op1 = qml.ops.op_math.Controlled(qml.PauliX(3), control_wires=0)
        op2 = qml.ops.op_math.Controlled(qml.PauliZ(2), control_wires=3)
        assert not qml.is_commuting(op1, op2)
        assert not qml.is_commuting(op2, op1)


class TestCommutingFunction:
    """Commutation function tests."""

    @pytest.mark.parametrize(
        "wires,res",
        [
            ([[0, 1], [1, 0]], False),
            ([[1, 0], [1, 0]], True),
            ([[0, 1], [2, 3]], True),
            ([[0, 1], [3, 1]], True),
        ],
    )
    def test_cnot(self, wires, res):
        """Commutation between two CNOTs."""
        commutation = qml.is_commuting(qml.CNOT(wires=wires[0]), qml.CNOT(wires=wires[1]))
        assert commutation == res

    @pytest.mark.parametrize(
        "wires,res",
        [
            ([[1, 2], [1, 0, 2]], True),
            ([[1, 2], [0, 1, 2]], True),
            ([[3, 2], [0, 1, 2]], True),
            ([[0, 1], [0, 1, 2]], False),
        ],
    )
    def test_cnot_toffoli(self, wires, res):
        """Commutation between CNOT and Toffoli"""
        commutation = qml.is_commuting(qml.CNOT(wires=wires[0]), qml.Toffoli(wires=wires[1]))
        assert commutation == res

    @pytest.mark.parametrize(
        "wires,res",
        [
            ([[1, 2], [1, 0]], True),
            ([[0, 1], [0, 1]], False),
            ([[0, 1], [2, 0]], True),
            ([[0, 1], [0, 2]], True),
        ],
    )
    def test_cnot_cz(self, wires, res):
        """Commutation between CNOT and CZ"""
        commutation = qml.is_commuting(qml.CNOT(wires=wires[0]), qml.CZ(wires=wires[1]))
        assert commutation == res

    @pytest.mark.parametrize(
        "wires,res",
        [
            ([[0, 1], [0, 1, 2]], True),
            ([[0, 2], [0, 1, 2]], True),
            ([[0, 2], [0, 2, 1]], True),
        ],
    )
    def test_cz_mcz(self, wires, res):
        """Commutation between CZ and MCZ."""

        op1 = qml.ctrl(qml.PauliZ(wires=wires[1][-1]), control=wires[1][:-1])
        op2 = qml.CZ(wires=wires[0])

        assert qml.is_commuting(op1, op2) == res
        assert qml.is_commuting(op2, op1) == res

    @pytest.mark.parametrize(
        "wires,res",
        [
            ([[0], [0, 1, 2]], False),
            ([[1], [0, 1, 2]], False),
            ([[2], [0, 1, 2]], False),
        ],
    )
    def test_rx_mcz(self, wires, res):
        """Commutation between RX and MCZ"""

        op1 = qml.RX(0.1, wires=wires[0][0])
        op2 = qml.ctrl(qml.PauliZ(wires=wires[1][2]), control=wires[1][:-1])

        assert qml.is_commuting(op1, op2) == res
        assert qml.is_commuting(op2, op1) == res

    @pytest.mark.parametrize(
        "wires,res",
        [
            ([[0, 1, 2], [0, 1, 2]], True),
            ([[0, 2, 1], [0, 1, 2]], True),
            ([[1, 2, 0], [0, 2, 1]], True),
        ],
    )
    def test_mcz_mcz(self, wires, res):
        """Commutation between MCZ and MCZ."""

        op1 = qml.ctrl(qml.PauliZ(wires=wires[0][2]), control=wires[0][:-1])
        op2 = qml.ctrl(qml.PauliZ(wires=wires[1][2]), control=wires[1][:-1])

        assert qml.is_commuting(op1, op2) == res
        assert qml.is_commuting(op2, op1) == res

    @pytest.mark.parametrize(
        "wires,res",
        [
            ([[0, 1], [0, 1, 2]], False),
            ([[0, 2], [0, 1, 2]], False),
            ([[0, 2], [0, 2, 1]], False),
            ([[0, 3], [0, 2, 1]], True),
            ([[0, 3], [1, 2, 0]], True),
        ],
    )
    def test_cnot_mcz(self, wires, res):
        """Commutation between CNOT and MCZ."""

        op1 = qml.CNOT(wires=wires[0])
        op2 = qml.ctrl(qml.PauliZ(wires=wires[1][2]), control=wires[1][:-1])
        assert qml.is_commuting(op1, op2) == res
        assert qml.is_commuting(op2, op1) == res

    @pytest.mark.parametrize(
        "wires,res",
        [
            ([[1], [0, 1]], True),
            ([[0], [0, 1]], False),
            ([[2], [0, 1]], True),
        ],
    )
    def test_x_cnot(self, wires, res):
        """Commutation between PauliX and CNOT."""
        op1 = qml.PauliX(wires=wires[0])
        op2 = qml.CNOT(wires=wires[1])
        assert qml.is_commuting(op1, op2) == res
        assert qml.is_commuting(op2, op1) == res

    @pytest.mark.parametrize(
        "wires,res",
        [
            ([[1], [0, 1]], False),
            ([[0], [0, 1]], False),
            ([[2], [0, 1]], True),
        ],
    )
    def test_x_cy(self, wires, res):
        """Commutation between PauliX and CY."""
        commutation = qml.is_commuting(qml.PauliX(wires=wires[0]), qml.CY(wires=wires[1]))
        assert commutation == res

    @pytest.mark.parametrize(
        "wires,res",
        [
            ([[0, 2], [0, 1, 2]], False),
            ([[0, 1], [0, 1, 2]], False),
            ([[0, 3], [0, 1, 2]], True),
            ([[1, 2], [0, 1, 2]], False),
        ],
    )
    def test_cnot_cswap(self, wires, res):
        """Commutation between CNOT and CSWAP."""
        commutation = qml.is_commuting(qml.CNOT(wires=wires[0]), qml.CSWAP(wires=wires[1]))
        assert commutation == res

    @pytest.mark.parametrize(
        "wires,res",
        [
            ([[0, 1, 2], [1, 2]], False),
        ],
    )
    def test_cswap_cnot(self, wires, res):
        """Commutation between CSWAP and CNOT."""
        commutation = qml.is_commuting(qml.CSWAP(wires=wires[0]), qml.CNOT(wires=wires[1]))
        assert commutation == res

    @pytest.mark.parametrize(
        "wires,res",
        [
            ([[0, 1, 2], [2, 1, 0]], False),
        ],
    )
    def test_cswap_cswap(self, wires, res):
        """Commutation between CSWAP and CSWAP."""
        commutation = qml.is_commuting(qml.CSWAP(wires=wires[0]), qml.CSWAP(wires=wires[1]))
        assert commutation == res

    @pytest.mark.parametrize(
        "wires,res",
        [
            ([[0, 1], [0, 1]], False),
        ],
    )
    def test_cnot_swap(self, wires, res):
        """Commutation between CNOT and SWAP."""
        commutation = qml.is_commuting(qml.CNOT(wires=wires[0]), qml.SWAP(wires=wires[1]))
        assert commutation == res

    @pytest.mark.parametrize(
        "wires,res",
        [
            ([[0, 1], [0, 1]], False),
        ],
    )
    def test_swap_cnot(self, wires, res):
        """Commutation between SWAP and CNOT."""
        commutation = qml.is_commuting(qml.SWAP(wires=wires[0]), qml.CNOT(wires=wires[1]))
        assert commutation == res

    @pytest.mark.parametrize(
        "wires,res",
        [
            ([[0, 2], [0, 1, 2]], False),
            ([[0, 1], [0, 1, 2]], False),
            ([[0, 3], [0, 1, 2]], True),
        ],
    )
    def test_cz_cswap(self, wires, res):
        """Commutation between CZ and CSWAP."""
        commutation = qml.is_commuting(qml.CZ(wires=wires[0]), qml.CSWAP(wires=wires[1]))
        assert commutation == res

    @pytest.mark.parametrize(
        "wires,res",
        [
            ([[0, 2], [0, 1, 2, 3]], False),
            ([[0, 1], [0, 1, 2, 3]], False),
            ([[0, 3], [0, 1, 2, 3]], True),
        ],
    )
    def test_cnot_multicx(self, wires, res):
        """Commutation between CNOT and MultiControlledX."""
        commutation = qml.is_commuting(
            qml.CNOT(wires=wires[0]),
            qml.MultiControlledX(wires=wires[1], control_values=[1, 1, 1]),
        )
        assert commutation == res

    @pytest.mark.parametrize(
        "wires,res",
        [
            ([[0, 1], [0]], True),
            ([[0, 1], [1]], True),
        ],
    )
    def test_cphase_z(self, wires, res):
        """Commutation between CPhase and PauliZ."""
        commutation = qml.is_commuting(qml.CPhase(0.2, wires=wires[0]), qml.PauliZ(wires=wires[1]))
        assert commutation == res

    @pytest.mark.parametrize(
        "wires,res",
        [
            ([[0, 1], [0]], True),
            ([[0, 1], [1]], True),
        ],
    )
    def test_cphase_phase(self, wires, res):
        """Commutation between CPhase and Phase."""
        commutation = qml.is_commuting(
            qml.CPhase(0.2, wires=wires[0]), qml.PhaseShift(0.1, wires=wires[1])
        )
        assert commutation == res

    @pytest.mark.parametrize(
        "wires,res",
        [
            ([[0, 1], [0]], False),
            ([[0, 1], [1]], False),
        ],
    )
    def test_cphase_paulix(self, wires, res):
        """Commutation between CPhase and PauliX."""
        commutation = qml.is_commuting(qml.CPhase(0.2, wires=wires[0]), qml.PauliX(wires=wires[1]))
        assert commutation == res

    @pytest.mark.parametrize(
        "wires,res",
        [
            ([[0, 1], [0]], True),
            ([[0, 1], [1]], True),
        ],
    )
    def test_cphase_zero_paulix(self, wires, res):
        """Commutation between CPhase(0.0) and PauliX."""
        commutation = qml.is_commuting(qml.CPhase(0.0, wires=wires[0]), qml.PauliX(wires=wires[1]))
        assert commutation == res

    @pytest.mark.parametrize(
        "wires,res",
        [
            ([[0, 1], [0]], True),
            ([[0, 1], [1]], False),
        ],
    )
    def test_crx_pauliz(self, wires, res):
        """Commutation between CRX(0.1) and PauliZ."""
        commutation = qml.is_commuting(qml.CRX(0.1, wires=wires[0]), qml.PauliZ(wires=wires[1]))
        assert commutation == res

    @pytest.mark.parametrize(
        "wires,res",
        [
            ([[0, 1], [0]], True),
            ([[0, 1], [1]], True),
        ],
    )
    def test_crx_zero_pauliz(self, wires, res):
        """Commutation between CRX(0.0) and PauliZ."""
        commutation = qml.is_commuting(qml.CRX(0.0, wires=wires[0]), qml.PauliZ(wires=wires[1]))
        assert commutation == res
        commutation = qml.is_commuting(qml.PauliZ(wires=wires[1]), qml.CRX(0.0, wires=wires[0]))
        assert commutation == res

    @pytest.mark.parametrize(
        "wires,res",
        [
            ([[0, 1], [0]], False),
            ([[0, 1], [1]], False),
        ],
    )
    def test_crz_paulix(self, wires, res):
        """Commutation between CRZ(0.1) and PauliX."""
        commutation = qml.is_commuting(qml.CRZ(0.1, wires=wires[0]), qml.PauliX(wires=wires[1]))
        assert commutation == res

    @pytest.mark.parametrize(
        "wires,res",
        [
            ([[0, 1], [0]], True),
            ([[0, 1], [1]], True),
        ],
    )
    def test_crz_zero_paulix(self, wires, res):
        """Commutation between CRZ(0.0) and PauliX."""
        commutation = qml.is_commuting(qml.CRZ(0.0, wires=wires[0]), qml.PauliX(wires=wires[1]))
        assert commutation == res

    @pytest.mark.parametrize(
        "wires,res",
        [
            ([[0, 1], [0]], False),
            ([[0, 1], [1]], False),
        ],
    )
    def test_cry_hadamard(self, wires, res):
        """Commutation between CRY(0.1) and Hadamard."""
        commutation = qml.is_commuting(qml.CRY(0.1, wires=wires[0]), qml.Hadamard(wires=wires[1]))
        assert commutation == res

    @pytest.mark.parametrize(
        "wires,res",
        [
            ([[0, 1], [0]], True),
            ([[0, 1], [1]], True),
        ],
    )
    def test_cry_zero_hadamard(self, wires, res):
        """Commutation between CRY(0.0) and Hadamard."""
        commutation = qml.is_commuting(qml.CRY(0.0, wires=wires[0]), qml.Hadamard(wires=wires[1]))
        assert commutation == res

    @pytest.mark.parametrize(
        "wires,res",
        [
            ([[0], [0]], True),
            ([[0], [1]], True),
        ],
    )
    def test_rot_x_simplified(self, wires, res):
        """Commutation between Rot(np.pi / 2, 0.1, -np.pi / 2) and PauliX."""
        commutation = qml.is_commuting(
            qml.Rot(np.pi / 2, 0.1, -np.pi / 2, wires=wires[0]), qml.PauliX(wires=wires[1])
        )
        assert commutation == res

    @pytest.mark.parametrize(
        "wires,res",
        [
            ([[0], [0]], True),
            ([[0], [1]], True),
        ],
    )
    def test_rot_y_simplified(self, wires, res):
        """Commutation between Rot(0, 0.1, 0) and PauliY."""
        commutation = qml.is_commuting(
            qml.Rot(0, 0.1, 0, wires=wires[0]), qml.PauliY(wires=wires[1])
        )
        assert commutation == res

    @pytest.mark.parametrize(
        "wires,res",
        [
            ([[0], [0]], True),
            ([[0], [1]], True),
        ],
    )
    def test_rot_z_simplified(self, wires, res):
        """Commutation between Rot(0.1, 0.0, 0.2) and PauliZ."""
        commutation = qml.is_commuting(
            qml.Rot(0.1, 0, 0.2, wires=wires[0]), qml.PauliZ(wires=wires[1])
        )
        assert commutation == res

    @pytest.mark.parametrize(
        "wires,res",
        [
            ([[0], [0]], True),
            ([[0], [1]], True),
        ],
    )
    def test_rot_hadamard_simplified(self, wires, res):
        """Commutation between Rot(np.pi, np.pi / 2, 0) and Hadamard."""
        commutation = qml.is_commuting(
            qml.Rot(np.pi, np.pi / 2, 0, wires=wires[0]), qml.Hadamard(wires=wires[1])
        )
        assert commutation == res

    @pytest.mark.parametrize(
        "wires,res",
        [
            ([[0], [0]], False),
            ([[0], [1]], True),
        ],
    )
    def test_rot_z(self, wires, res):
        """Commutation between Rot(0.1, 0.2, 0.3) and PauliZ."""
        commutation = qml.is_commuting(
            qml.Rot(0.1, 0.2, 0.3, wires=wires[0]), qml.PauliZ(wires=wires[1])
        )
        assert commutation == res

    @pytest.mark.parametrize(
        "wires,res",
        [
            ([[0, 1], [1]], True),
            ([[0, 1], [0]], False),
        ],
    )
    def test_crot_x_simplified(self, wires, res):
        """Commutation between CRot(np.pi / 2, 0.1, -np.pi / 2) and PauliX."""
        commutation = qml.is_commuting(
            qml.CRot(np.pi / 2, 0.1, -np.pi / 2, wires=wires[0]), qml.PauliX(wires=wires[1])
        )
        assert commutation == res

    @pytest.mark.parametrize(
        "wires,res",
        [
            ([[0, 1], [1]], True),
            ([[0, 1], [0]], False),
        ],
    )
    def test_crot_y_simplified(self, wires, res):
        """Commutation between CRot(0, 0.1, 0) and PauliY."""
        commutation = qml.is_commuting(
            qml.CRot(0, 0.1, 0, wires=wires[0]), qml.PauliY(wires=wires[1])
        )
        assert commutation == res

    @pytest.mark.parametrize(
        "wires,res",
        [
            ([[0, 1], [1]], True),
            ([[0, 1], [0]], True),
        ],
    )
    def test_crot_z_simplified(self, wires, res):
        """Commutation between CRot(0.1, 0, 0.2) and PauliZ."""
        commutation = qml.is_commuting(
            qml.CRot(0.1, 0, 0.2, wires=wires[0]), qml.PauliZ(wires=wires[1])
        )
        assert commutation == res

    @pytest.mark.parametrize(
        "wires,res",
        [
            ([[0, 1], [1]], True),
            ([[0, 1], [0]], False),
        ],
    )
    def test_crot_hadamard_simplified(self, wires, res):
        """Commutation between CRot(np.pi, np.pi / 2, 0) and Hadamard."""
        op1 = qml.CRot(np.pi, np.pi / 2, 0, wires=wires[0])
        op2 = qml.Hadamard(wires=wires[1])
        assert qml.is_commuting(op1, op2) == res
        assert qml.is_commuting(op2, op1) == res

    @pytest.mark.parametrize(
        "wires,res",
        [
            ([[0, 1], [1]], False),
            ([[0, 1], [0]], True),
        ],
    )
    def test_crot_z(self, wires, res):
        """Commutation between CRot(0.1, 0.2, 0.3) and PauliZ."""
        commutation = qml.is_commuting(
            qml.CRot(0.1, 0.2, 0.3, wires=wires[0]), qml.PauliZ(wires=wires[1])
        )
        assert commutation == res

    @pytest.mark.parametrize(
        "wires,res",
        [
            ([[0], [0]], True),
            ([[0], [1]], True),
        ],
    )
    def test_u2_y_simplified(self, wires, res):
        """Commutation between U2(2*np.pi, -2*np.pi) and PauliY."""
        commutation = qml.is_commuting(
            qml.U2(2 * np.pi, -2 * np.pi, wires=wires[0]), qml.PauliY(wires=wires[1])
        )
        assert commutation == res

    @pytest.mark.parametrize(
        "wires,res",
        [
            ([[0], [0]], True),
            ([[0], [1]], True),
        ],
    )
    def test_u2_x_simplified(self, wires, res):
        """Commutation between U2(np.pi/2, -np.pi/2) and PauliX."""
        commutation = qml.is_commuting(
            qml.U2(np.pi / 2, -np.pi / 2, wires=wires[0]), qml.PauliX(wires=wires[1])
        )
        assert commutation == res

    @pytest.mark.parametrize(
        "wires,res",
        [
            ([[0], [0]], False),
            ([[0], [1]], True),
        ],
    )
    def test_u2_u2(self, wires, res):
        """Commutation between U2(0.1, 0.2) and U2(0.3, 0.1)."""
        commutation = qml.is_commuting(
            qml.U2(0.1, 0.2, wires=wires[0]), qml.U2(0.3, 0.1, wires=wires[1])
        )
        assert commutation == res

    @pytest.mark.parametrize(
        "wires,res",
        [
            ([[0, 1], [0]], False),
            ([[0, 1], [1]], False),
        ],
    )
    def test_crot_u2(self, wires, res):
        """Commutation between CRot(0.1, 0.2, 0.3) and U2(0.4, 0.5)."""
        commutation = qml.is_commuting(
            qml.CRot(0.1, 0.2, 0.3, wires=wires[0]), qml.U2(0.4, 0.5, wires=wires[1])
        )
        assert commutation == res

    @pytest.mark.parametrize(
        "wires,res",
        [
            ([[0, 1], [0]], False),
            ([[0, 1], [1]], False),
        ],
    )
    def test_u2_crot(self, wires, res):
        """Commutation between U2(0.1, 0.2) and CRot(0.3, 0.4, 0.5)."""
        commutation = qml.is_commuting(
            qml.U2(0.1, 0.2, wires=wires[1]), qml.CRot(0.3, 0.4, 0.5, wires=wires[0])
        )
        assert commutation == res

    @pytest.mark.parametrize(
        "wires,res",
        [
            ([[0, 1], [0, 1]], False),
            ([[0, 1], [1, 0]], False),
            ([[0, 2], [0, 1]], True),
            ([[0, 2], [1, 2]], False),
        ],
    )
    def test_crot_crot(self, wires, res):
        """Commutation between CRot(0.1, 0.2, 0.3) and CRot(0.3, 0.4, 0.5)."""
        commutation = qml.is_commuting(
            qml.CRot(0.1, 0.2, 0.3, wires=wires[1]), qml.CRot(0.3, 0.4, 0.5, wires=wires[0])
        )
        assert commutation == res

    @pytest.mark.parametrize(
        "wires,res",
        [
            ([[0], [0]], True),
            ([[0], [1]], True),
        ],
    )
    def test_u3_simplified_z(self, wires, res):
        """Commutation between U3(0.0, 0.1, 0.0) and PauliZ."""
        commutation = qml.is_commuting(
            qml.U3(0.0, 0.1, 0.0, wires=wires[1]), qml.PauliZ(wires=wires[0])
        )
        assert commutation == res

    @pytest.mark.parametrize(
        "wires,res",
        [
            ([[0], [0]], True),
            ([[0], [1]], True),
        ],
    )
    def test_u3_simplified_y(self, wires, res):
        """Commutation between U3(0.1, 0.0, 0.0) and PauliY."""
        commutation = qml.is_commuting(
            qml.U3(0.1, 0.0, 0.0, wires=wires[1]), qml.PauliY(wires=wires[0])
        )
        assert commutation == res

    @pytest.mark.parametrize(
        "wires,res",
        [
            ([[0], [0]], True),
            ([[0], [1]], True),
        ],
    )
    def test_u3_simplified_x(self, wires, res):
        """Commutation between U3(0.1, -np.pi/2, np.pi/2) and PauliX."""
        commutation = qml.is_commuting(
            qml.U3(0.1, -np.pi / 2, np.pi / 2, wires=wires[0]), qml.PauliX(wires=wires[1])
        )
        assert commutation == res

    @pytest.mark.parametrize(
        "wires,res",
        [
            ([[0], [0]], False),
            ([[0], [1]], True),
        ],
    )
    def test_u3_rot(self, wires, res):
        """Commutation between U3(0.1, 0.2, 0.3) and Rot(0.3, 0.2, 0.1)."""
        commutation = qml.is_commuting(
            qml.U3(0.1, 0.2, 0.3, wires=wires[0]), qml.Rot(0.3, 0.2, 0.1, wires=wires[1])
        )
        assert commutation == res

    @pytest.mark.parametrize(
        "wires,res",
        [
            ([[0], [0]], False),
            ([[0], [1]], True),
        ],
    )
    def test_u3_identity_barrier(self, wires, res):
        """Commutation between U3(0.0, 0.0, 0.0) and Barrier."""
        commutation = qml.is_commuting(
            qml.U3(0.0, 0.0, 0.0, wires=wires[0]), qml.Barrier(wires=wires[1])
        )
        assert commutation == res

    @pytest.mark.parametrize(
        "wires,res",
        [
            ([[0], [0]], False),
            ([[0], [1]], True),
        ],
    )
    def test_barrier_u3_identity(self, wires, res):
        """Commutation between Barrier and U3(0.0, 0.0, 0.0)."""
        commutation = qml.is_commuting(
            qml.Barrier(wires=wires[1]), qml.U3(0.0, 0.0, 0.0, wires=wires[0])
        )
        assert commutation == res

    @pytest.mark.parametrize(
        "pauli_word_1,pauli_word_2,commute_status",
        [
            (qml.Identity(0), qml.PauliZ(0), True),
            (qml.PauliY(0), qml.PauliZ(0), False),
            (qml.PauliX(0), qml.PauliX(1), True),
            (qml.PauliY("x"), qml.PauliX("y"), True),
            (
                qml.prod(qml.PauliZ("a"), qml.PauliY("b"), qml.PauliZ("d")),
                qml.prod(qml.PauliX("a"), qml.PauliZ("c"), qml.PauliY("d")),
<<<<<<< HEAD
                qml.prod(qml.PauliZ("a"), qml.PauliY("b"), qml.PauliZ("d")),
                qml.prod(qml.PauliX("a"), qml.PauliZ("c"), qml.PauliY("d")),
                {"a": 0, "b": 1, "c": 2, "d": 3},
=======
>>>>>>> e0d0a32f
                True,
            ),
            (
                qml.prod(qml.PauliX("a"), qml.PauliY("b"), qml.PauliZ("d")),
                qml.prod(qml.PauliX("a"), qml.PauliZ("c"), qml.PauliY("d")),
                False,
            ),
            (
                qml.operation.Tensor(qml.PauliX("a"), qml.PauliY("b"), qml.PauliZ("d")),
                qml.operation.Tensor(qml.PauliX("a"), qml.PauliZ("c"), qml.PauliY("d")),
                False,
            ),
            (
                qml.sum(qml.PauliZ("a"), qml.PauliY("b"), qml.PauliZ("d")),
                qml.sum(qml.PauliX("a"), qml.PauliZ("c"), qml.PauliY("d")),
                False,
            ),
            (
<<<<<<< HEAD
=======
                qml.sum(qml.PauliZ("a"), qml.PauliY("a"), qml.PauliZ("b")),
                qml.sum(qml.PauliX("c"), qml.PauliZ("c"), qml.PauliY("d")),
                True,
            ),
            (
>>>>>>> e0d0a32f
                qml.sum(qml.PauliZ("a"), qml.PauliY("b"), qml.PauliZ("d")),
                qml.sum(qml.PauliZ("a"), qml.PauliY("c"), qml.PauliZ("d")),
                True,
            ),
        ],
    )
    def test_pauli_words(self, pauli_word_1, pauli_word_2, commute_status):
        """Test that (non)-commuting Pauli words are correctly identified."""
        do_they_commute = qml.is_commuting(pauli_word_1, pauli_word_2)
        assert do_they_commute == commute_status

    @pytest.mark.parametrize(
        "pauli_word_1,pauli_word_2,op_type",
        [
            (
                qml.prod(qml.PauliX(0), qml.Hadamard(1), qml.Identity(2)),
                qml.sum(qml.PauliX(0), qml.PauliY(2)),
                "Prod",
            ),
            (
                qml.sum(qml.PauliX(0), qml.PauliY(2)),
                qml.operation.Tensor(qml.PauliX(0), qml.Hadamard(1), qml.Identity(2)),
                "Tensor",
            ),
            (
                qml.PauliX(2),
                qml.sum(qml.Hadamard(1), qml.prod(qml.PauliX(1), qml.Identity(2))),
                "Sum",
            ),
            (
                qml.prod(qml.PauliX(0), qml.PauliY(2)),
                qml.s_prod(0.5, qml.PauliX(0) + qml.prod(qml.Hadamard(1), qml.Identity(2))),
                "SProd",
            ),
        ],
    )
    def test_non_pauli_word_ops_not_supported(self, pauli_word_1, pauli_word_2, op_type):
        """Ensure invalid inputs are handled properly when determining commutativity."""
        with pytest.raises(
            qml.QuantumFunctionError,
            match=f"{op_type} operations are only supported for Pauli words.",
        ):
            qml.is_commuting(pauli_word_1, pauli_word_2)

    def test_operation_1_not_supported(self):
        """Test that giving a non supported operation raises an error."""
        rho = np.zeros((2**1, 2**1), dtype=np.complex128)
        rho[0, 0] = 1
        with pytest.raises(
            qml.QuantumFunctionError, match="Operation QubitDensityMatrix not supported."
        ):
            qml.is_commuting(qml.QubitDensityMatrix(rho, wires=[0]), qml.PauliX(wires=0))

    def test_operation_2_not_supported(self):
        """Test that giving a non supported operation raises an error."""

        with pytest.raises(qml.QuantumFunctionError, match="Operation PauliRot not supported."):
            qml.is_commuting(qml.PauliX(wires=0), qml.PauliRot(1, "X", wires=0))

    # arithmetic_ops = (qml.exp(qml.PauliX(0), 1.2), "Exp")

    # @pytest.mark.parametrize("op, name", arithmetic_ops)
    # def test_composite_arithmetic_ops_not_supported(self, op, name):
    #    """Test that giving a non supported operation raises an error."""

    #    with pytest.raises(qml.QuantumFunctionError, match=f"Operation {name} not supported."):
    #        qml.is_commuting(qml.PauliX(wires=0), op)

    def test_non_commuting(self):
        """Test the function with an operator from the non-commuting list."""

        res = qml.is_commuting(qml.PauliX(wires=0), qml.QFT(wires=[1, 0]))
        assert res is False<|MERGE_RESOLUTION|>--- conflicted
+++ resolved
@@ -784,12 +784,8 @@
             (
                 qml.prod(qml.PauliZ("a"), qml.PauliY("b"), qml.PauliZ("d")),
                 qml.prod(qml.PauliX("a"), qml.PauliZ("c"), qml.PauliY("d")),
-<<<<<<< HEAD
                 qml.prod(qml.PauliZ("a"), qml.PauliY("b"), qml.PauliZ("d")),
                 qml.prod(qml.PauliX("a"), qml.PauliZ("c"), qml.PauliY("d")),
-                {"a": 0, "b": 1, "c": 2, "d": 3},
-=======
->>>>>>> e0d0a32f
                 True,
             ),
             (
@@ -808,14 +804,11 @@
                 False,
             ),
             (
-<<<<<<< HEAD
-=======
                 qml.sum(qml.PauliZ("a"), qml.PauliY("a"), qml.PauliZ("b")),
                 qml.sum(qml.PauliX("c"), qml.PauliZ("c"), qml.PauliY("d")),
                 True,
             ),
             (
->>>>>>> e0d0a32f
                 qml.sum(qml.PauliZ("a"), qml.PauliY("b"), qml.PauliZ("d")),
                 qml.sum(qml.PauliZ("a"), qml.PauliY("c"), qml.PauliZ("d")),
                 True,
